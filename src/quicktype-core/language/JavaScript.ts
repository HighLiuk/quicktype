import { arrayIntercalate } from "collection-utils";

import {
    TransformedStringTypeKind,
    PrimitiveStringTypeKind,
    Type,
    ClassProperty,
    ClassType,
    ObjectType
} from "../Type";
import { matchType, directlyReachableSingleNamedType } from "../TypeUtils";
import { acronymOption, acronymStyle, AcronymStyleOptions } from "../support/Acronyms";
import { convertersOption, ConvertersOptions } from "../support/Converters";

import {
    utf16LegalizeCharacters,
    utf16StringEscape,
    splitIntoWords,
    capitalize,
    combineWords,
    firstUpperWordStyle,
    camelCase,
    allLowerWordStyle
} from "../support/Strings";
import { panic } from "../support/Support";

import { Sourcelike, modifySource } from "../Source";
import { Namer, Name, funPrefixNamer } from "../Naming";
import { ConvenienceRenderer } from "../ConvenienceRenderer";
import { TargetLanguage } from "../TargetLanguage";
import { StringTypeMapping } from "../TypeBuilder";
import { BooleanOption, Option, OptionValues, getOptionValues, EnumOption } from "../RendererOptions";
import { RenderContext } from "../Renderer";
import { isES3IdentifierPart, isES3IdentifierStart } from "./JavaScriptUnicodeMaps";

export const javaScriptOptions = {
    acronymStyle: acronymOption(AcronymStyleOptions.Pascal),
    runtimeTypecheck: new BooleanOption("runtime-typecheck", "Verify JSON.parse results at runtime", true),
    runtimeTypecheckIgnoreUnknownProperties: new BooleanOption(
        "runtime-typecheck-ignore-unknown-properties",
        "Ignore unknown properties when verifying at runtime",
        false,
        "secondary"
    ),
<<<<<<< HEAD
    converters: convertersOption()
=======
    converters: convertersOption(),
    rawType: new EnumOption<"json" | "any">(
        "raw-type",
        "Type to raw input (json by default)",
        [
            ["json", "json"],
            ["any", "any"]
        ],
        "json",
        "secondary"
    )
>>>>>>> 1b89d7c8
};

export type JavaScriptTypeAnnotations = {
    any: string;
    anyArray: string;
    anyMap: string;
    string: string;
    stringArray: string;
    boolean: string;
    never: string;
};

export class JavaScriptTargetLanguage extends TargetLanguage {
    constructor(
        displayName: string = "JavaScript",
        names: string[] = ["javascript", "js", "jsx"],
        extension: string = "js"
    ) {
        super(displayName, names, extension);
    }

    protected getOptions(): Option<any>[] {
        return [
            javaScriptOptions.runtimeTypecheck,
            javaScriptOptions.runtimeTypecheckIgnoreUnknownProperties,
            javaScriptOptions.acronymStyle,
<<<<<<< HEAD
            javaScriptOptions.converters
=======
            javaScriptOptions.converters,
            javaScriptOptions.rawType
>>>>>>> 1b89d7c8
        ];
    }

    get stringTypeMapping(): StringTypeMapping {
        const mapping: Map<TransformedStringTypeKind, PrimitiveStringTypeKind> = new Map();
        const dateTimeType = "date-time";
        mapping.set("date", dateTimeType);
        mapping.set("date-time", dateTimeType);
        return mapping;
    }

    get supportsOptionalClassProperties(): boolean {
        return true;
    }

    get supportsFullObjectType(): boolean {
        return true;
    }

    protected makeRenderer(
        renderContext: RenderContext,
        untypedOptionValues: { [name: string]: any }
    ): JavaScriptRenderer {
        return new JavaScriptRenderer(this, renderContext, getOptionValues(javaScriptOptions, untypedOptionValues));
    }
}

export const legalizeName = utf16LegalizeCharacters(isES3IdentifierPart);

const identityNamingFunction = funPrefixNamer("properties", s => s);

export class JavaScriptRenderer extends ConvenienceRenderer {
    constructor(
        targetLanguage: TargetLanguage,
        renderContext: RenderContext,
        private readonly _jsOptions: OptionValues<typeof javaScriptOptions>
    ) {
        super(targetLanguage, renderContext);
    }

    protected nameStyle(original: string, upper: boolean): string {
        const acronyms = acronymStyle(this._jsOptions.acronymStyle);
        const words = splitIntoWords(original);
        return combineWords(
            words,
            legalizeName,
            upper ? firstUpperWordStyle : allLowerWordStyle,
            firstUpperWordStyle,
            upper ? s => capitalize(acronyms(s)) : allLowerWordStyle,
            acronyms,
            "",
            isES3IdentifierStart
        );
    }

    protected makeNamedTypeNamer(): Namer {
        return funPrefixNamer("types", s => this.nameStyle(s, true));
    }

    protected namerForObjectProperty(): Namer {
        return identityNamingFunction;
    }

    protected makeUnionMemberNamer(): null {
        return null;
    }

    protected makeEnumCaseNamer(): Namer {
        return funPrefixNamer("enum-cases", s => this.nameStyle(s, true));
    }

    protected namedTypeToNameForTopLevel(type: Type): Type | undefined {
        return directlyReachableSingleNamedType(type);
    }

    protected makeNameForProperty(
        c: ClassType,
        className: Name,
        p: ClassProperty,
        jsonName: string,
        _assignedName: string | undefined
    ): Name | undefined {
        // Ignore the assigned name
        return super.makeNameForProperty(c, className, p, jsonName, undefined);
    }

    protected emitDescriptionBlock(lines: Sourcelike[]): void {
        this.emitCommentLines(lines, " * ", "/**", " */");
    }

    typeMapTypeFor(t: Type): Sourcelike {
        if (["class", "object", "enum"].indexOf(t.kind) >= 0) {
            return ['r("', this.nameForNamedType(t), '")'];
        }
        return matchType<Sourcelike>(
            t,
            _anyType => '"any"',
            _nullType => `null`,
            _boolType => `true`,
            _integerType => `0`,
            _doubleType => `3.14`,
            _stringType => `""`,
            arrayType => ["a(", this.typeMapTypeFor(arrayType.items), ")"],
            _classType => panic("We handled this above"),
            mapType => ["m(", this.typeMapTypeFor(mapType.values), ")"],
            _enumType => panic("We handled this above"),
            unionType => {
                const children = Array.from(unionType.getChildren()).map((type: Type) => this.typeMapTypeFor(type));
                return ["u(", ...arrayIntercalate(", ", children), ")"];
            },
            transformedStringType => {
                if (transformedStringType.kind === "date-time") {
                    return "Date";
                }
                return `""`;
            }
        );
    }

    typeMapTypeForProperty(p: ClassProperty): Sourcelike {
        const typeMap = this.typeMapTypeFor(p.type);
        if (!p.isOptional) {
            return typeMap;
        }
        return ["u(undefined, ", typeMap, ")"];
    }

    emitBlock(source: Sourcelike, end: Sourcelike, emit: () => void) {
        this.emitLine(source, "{");
        this.indent(emit);
        this.emitLine("}", end);
    }

    emitTypeMap() {
        const { any: anyAnnotation } = this.typeAnnotations;

        this.emitBlock(`const typeMap${anyAnnotation} = `, ";", () => {
            this.forEachObject("none", (t: ObjectType, name: Name) => {
                const additionalProperties = t.getAdditionalProperties();
                const additional =
                    additionalProperties !== undefined ? this.typeMapTypeFor(additionalProperties) : "false";
                this.emitLine('"', name, '": o([');
                this.indent(() => {
                    this.forEachClassProperty(t, "none", (propName, jsonName, property) => {
                        this.emitLine(
                            '{ json: "',
                            utf16StringEscape(jsonName),
                            '", js: "',
                            modifySource(utf16StringEscape, propName),
                            '", typ: ',
                            this.typeMapTypeForProperty(property),
                            " },"
                        );
                    });
                });
                this.emitLine("], ", additional, "),");
            });
            this.forEachEnum("none", (e, name) => {
                this.emitLine('"', name, '": [');
                this.indent(() => {
                    this.forEachEnumCase(e, "none", (_caseName, jsonName) => {
                        this.emitLine(`"${utf16StringEscape(jsonName)}",`);
                    });
                });
                this.emitLine("],");
            });
        });
    }

    protected deserializerFunctionName(name: Name): Sourcelike {
        return ["to", name];
    }

    protected deserializerFunctionLine(_t: Type, name: Name): Sourcelike {
        return ["function ", this.deserializerFunctionName(name), "(json)"];
    }

    protected serializerFunctionName(name: Name): Sourcelike {
        const camelCaseName = modifySource(camelCase, name);
        return [camelCaseName, "ToJson"];
    }

    protected serializerFunctionLine(_t: Type, name: Name): Sourcelike {
        return ["function ", this.serializerFunctionName(name), "(value)"];
    }

    protected get moduleLine(): string | undefined {
        return undefined;
    }

    protected get castFunctionLines(): [string, string] {
        return ["function cast(val, typ)", "function uncast(val, typ)"];
    }

    protected get typeAnnotations(): JavaScriptTypeAnnotations {
        return {
            any: "",
            anyArray: "",
            anyMap: "",
            string: "",
            stringArray: "",
            boolean: "",
            never: ""
        };
    }

    protected emitConvertModuleBody(): void {
        const converter = (t: Type, name: Name) => {
            const typeMap = this.typeMapTypeFor(t);
            this.emitBlock([this.deserializerFunctionLine(t, name), " "], "", () => {
                const parsedJson = this._jsOptions.rawType === "json" ? "JSON.parse(json)" : "json";
                if (!this._jsOptions.runtimeTypecheck) {
                    this.emitLine("return ", parsedJson, ";");
                } else {
                    this.emitLine("return cast(", parsedJson, ", ", typeMap, ");");
                }
            });
            this.ensureBlankLine();

            this.emitBlock([this.serializerFunctionLine(t, name), " "], "", () => {
                if (this._jsOptions.rawType === "json") {
                    if (!this._jsOptions.runtimeTypecheck) {
                        this.emitLine("return JSON.stringify(value);");
                    } else {
                        this.emitLine("return JSON.stringify(uncast(value, ", typeMap, "), null, 2);");
                    }
                } else {
                    if (!this._jsOptions.runtimeTypecheck) {
                        this.emitLine("return value;");
                    } else {
                        this.emitLine("return uncast(value, ", typeMap, ");");
                    }
                }
            });
        };

        switch (this._jsOptions.converters) {
            case ConvertersOptions.AllObjects:
                this.forEachObject("interposing", converter);
                break;

            default:
                this.forEachTopLevel("interposing", converter);
                break;
        }
    }

    protected emitConvertModuleHelpers(): void {
        if (this._jsOptions.runtimeTypecheck) {
            const {
                any: anyAnnotation,
                anyArray: anyArrayAnnotation,
                anyMap: anyMapAnnotation,
                string: stringAnnotation,
                stringArray: stringArrayAnnotation,
                never: neverAnnotation
            } = this.typeAnnotations;
            this.ensureBlankLine();
            this
                .emitMultiline(`function invalidValue(typ${anyAnnotation}, val${anyAnnotation}, key${anyAnnotation} = '')${neverAnnotation} {
    if (key) {
        throw Error(\`Invalid value for key \"\${key}\". Expected type \${JSON.stringify(typ)} but got \${JSON.stringify(val)}\`);
    }
    throw Error(\`Invalid value \${JSON.stringify(val)} for type \${JSON.stringify(typ)}\`, );
}

function jsonToJSProps(typ${anyAnnotation})${anyAnnotation} {
    if (typ.jsonToJS === undefined) {
        const map${anyAnnotation} = {};
        typ.props.forEach((p${anyAnnotation}) => map[p.json] = { key: p.js, typ: p.typ });
        typ.jsonToJS = map;
    }
    return typ.jsonToJS;
}

function jsToJSONProps(typ${anyAnnotation})${anyAnnotation} {
    if (typ.jsToJSON === undefined) {
        const map${anyAnnotation} = {};
        typ.props.forEach((p${anyAnnotation}) => map[p.js] = { key: p.json, typ: p.typ });
        typ.jsToJSON = map;
    }
    return typ.jsToJSON;
}

function transform(val${anyAnnotation}, typ${anyAnnotation}, getProps${anyAnnotation}, key${anyAnnotation} = '')${anyAnnotation} {
    function transformPrimitive(typ${stringAnnotation}, val${anyAnnotation})${anyAnnotation} {
        if (typeof typ === typeof val) return val;
        return invalidValue(typ, val, key);
    }

    function transformUnion(typs${anyArrayAnnotation}, val${anyAnnotation})${anyAnnotation} {
        // val must validate against one typ in typs
        const l = typs.length;
        for (let i = 0; i < l; i++) {
            const typ = typs[i];
            try {
                return transform(val, typ, getProps);
            } catch (_) {}
        }
        return invalidValue(typs, val);
    }

    function transformEnum(cases${stringArrayAnnotation}, val${anyAnnotation})${anyAnnotation} {
        if (cases.indexOf(val) !== -1) return val;
        return invalidValue(cases, val);
    }

    function transformArray(typ${anyAnnotation}, val${anyAnnotation})${anyAnnotation} {
        // val must be an array with no invalid elements
        if (!Array.isArray(val)) return invalidValue("array", val);
        return val.map(el => transform(el, typ, getProps));
    }

    function transformDate(val${anyAnnotation})${anyAnnotation} {
        if (val === null) {
            return null;
        }
        const d = new Date(val);
        if (isNaN(d.valueOf())) {
            return invalidValue("Date", val);
        }
        return d;
    }

    function transformObject(props${anyMapAnnotation}, additional${anyAnnotation}, val${anyAnnotation})${anyAnnotation} {
        if (val === null || typeof val !== "object" || Array.isArray(val)) {
            return invalidValue("object", val);
        }
        const result${anyAnnotation} = {};
        Object.getOwnPropertyNames(props).forEach(key => {
            const prop = props[key];
            const v = Object.prototype.hasOwnProperty.call(val, key) ? val[key] : undefined;
            result[prop.key] = transform(v, prop.typ, getProps, prop.key);
        });
        Object.getOwnPropertyNames(val).forEach(key => {
            if (!Object.prototype.hasOwnProperty.call(props, key)) {
                result[key] = ${
                    this._jsOptions.runtimeTypecheckIgnoreUnknownProperties
                        ? `val[key]`
                        : `transform(val[key], additional, getProps, key)`
                };
            }
        });
        return result;
    }

    if (typ === "any") return val;
    if (typ === null) {
        if (val === null) return val;
        return invalidValue(typ, val);
    }
    if (typ === false) return invalidValue(typ, val);
    while (typeof typ === "object" && typ.ref !== undefined) {
        typ = typeMap[typ.ref];
    }
    if (Array.isArray(typ)) return transformEnum(typ, val);
    if (typeof typ === "object") {
        return typ.hasOwnProperty("unionMembers") ? transformUnion(typ.unionMembers, val)
            : typ.hasOwnProperty("arrayItems")    ? transformArray(typ.arrayItems, val)
            : typ.hasOwnProperty("props")         ? transformObject(getProps(typ), typ.additional, val)
            : invalidValue(typ, val);
    }
    // Numbers can be parsed by Date but shouldn't be.
    if (typ === Date && typeof val !== "number") return transformDate(val);
    return transformPrimitive(typ, val);
}

${this.castFunctionLines[0]} {
    return transform(val, typ, jsonToJSProps);
}

${this.castFunctionLines[1]} {
    return transform(val, typ, jsToJSONProps);
}

function a(typ${anyAnnotation}) {
    return { arrayItems: typ };
}

function u(...typs${anyArrayAnnotation}) {
    return { unionMembers: typs };
}

function o(props${anyArrayAnnotation}, additional${anyAnnotation}) {
    return { props, additional };
}

function m(additional${anyAnnotation}) {
    return { props: [], additional };
}

function r(name${stringAnnotation}) {
    return { ref: name };
}
`);
            this.emitTypeMap();
        }
    }

    protected emitConvertModule(): void {
        this.ensureBlankLine();
        this.emitMultiline(
            `// Converts JSON ${this._jsOptions.rawType === "json" ? "strings" : "types"} to/from your types`
        );
        if (this._jsOptions.runtimeTypecheck) {
            this.emitMultiline(
                `// and asserts the results${this._jsOptions.rawType === "json" ? " of JSON.parse" : ""} at runtime`
            );
        }
        const moduleLine = this.moduleLine;
        if (moduleLine === undefined) {
            this.emitConvertModuleBody();
        } else {
            this.emitBlock([moduleLine, " "], "", () => this.emitConvertModuleBody());
        }
    }

    protected emitTypes(): void {
        return;
    }

    protected emitUsageImportComment(): void {
        this.emitLine('//   const Convert = require("./file");');
    }

    protected emitUsageComments(): void {
        this.emitMultiline(`// To parse this data:
//`);

        this.emitUsageImportComment();
        this.emitLine("//");
        this.forEachTopLevel("none", (_t, name) => {
            const camelCaseName = modifySource(camelCase, name);
            this.emitLine("//   const ", camelCaseName, " = Convert.to", name, "(json);");
        });
        if (this._jsOptions.runtimeTypecheck) {
            this.emitLine("//");
            this.emitLine("// These functions will throw an error if the JSON doesn't");
            this.emitLine("// match the expected interface, even if the JSON is valid.");
        }
    }

    protected emitModuleExports(): void {
        this.ensureBlankLine();

        this.emitBlock("module.exports = ", ";", () => {
            this.forEachTopLevel("none", (_, name) => {
                const serializer = this.serializerFunctionName(name);
                const deserializer = this.deserializerFunctionName(name);
                this.emitLine('"', serializer, '": ', serializer, ",");
                this.emitLine('"', deserializer, '": ', deserializer, ",");
            });
        });
    }

    protected emitSourceStructure() {
        if (this.leadingComments !== undefined) {
            this.emitCommentLines(this.leadingComments);
        } else {
            this.emitUsageComments();
        }

        this.emitTypes();

        this.emitConvertModule();

        this.emitConvertModuleHelpers();

        this.emitModuleExports();
    }
}<|MERGE_RESOLUTION|>--- conflicted
+++ resolved
@@ -42,9 +42,6 @@
         false,
         "secondary"
     ),
-<<<<<<< HEAD
-    converters: convertersOption()
-=======
     converters: convertersOption(),
     rawType: new EnumOption<"json" | "any">(
         "raw-type",
@@ -56,7 +53,6 @@
         "json",
         "secondary"
     )
->>>>>>> 1b89d7c8
 };
 
 export type JavaScriptTypeAnnotations = {
@@ -83,12 +79,8 @@
             javaScriptOptions.runtimeTypecheck,
             javaScriptOptions.runtimeTypecheckIgnoreUnknownProperties,
             javaScriptOptions.acronymStyle,
-<<<<<<< HEAD
-            javaScriptOptions.converters
-=======
             javaScriptOptions.converters,
             javaScriptOptions.rawType
->>>>>>> 1b89d7c8
         ];
     }
 
